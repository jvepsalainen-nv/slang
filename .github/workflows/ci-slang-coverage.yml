name: CI Coverage Workflow

on:
  workflow_call:
    inputs:
      os:
        required: true
        type: string
      compiler:
        required: true
        type: string
      platform:
        required: true
        type: string
      config:
        required: true
        type: string
      runs-on:
        required: true
        type: string
      build-llvm:
        required: false
        type: boolean
        default: true
      server-count:
        required: false
        type: number
        default: 8
      deploy-pages:
        required: false
        type: boolean
        default: false
      pr-comment:
        required: false
        type: boolean
        default: false

jobs:
  coverage:
    runs-on: ${{ fromJSON(inputs.runs-on) }}
    timeout-minutes: 120

    defaults:
      run:
        shell: bash

    steps:
      - uses: actions/checkout@v4
        with:
          submodules: "recursive"
          fetch-depth: "0"

      - name: Install Clang 18 and LLVM Tools
        if: inputs.compiler == 'clang-18' && inputs.os == 'linux'
        shell: bash
        run: |
          # Add LLVM APT repository
          wget -O - https://apt.llvm.org/llvm-snapshot.gpg.key | sudo apt-key add -
          sudo add-apt-repository "deb http://apt.llvm.org/jammy/ llvm-toolchain-jammy-18 main"
          sudo apt-get update

          # Install clang-18 and LLVM coverage tools
          sudo apt-get install -y clang-18 clang++-18 llvm-18

          # Create symlinks for coverage tools (llvm-profdata, llvm-cov)
          sudo update-alternatives --install /usr/bin/llvm-profdata llvm-profdata /usr/bin/llvm-profdata-18 100
          sudo update-alternatives --install /usr/bin/llvm-cov llvm-cov /usr/bin/llvm-cov-18 100

          # Verify installation
          clang-18 --version
          clang++-18 --version
          llvm-profdata --version
          llvm-cov --version

      - name: Setup
        uses: ./.github/actions/common-setup
        with:
          os: ${{ inputs.os }}
          compiler: ${{ inputs.compiler }}
          platform: ${{ inputs.platform }}
          config: ${{ inputs.config }}
          build-llvm: ${{ inputs.build-llvm }}

      - name: Build Slang with Coverage
        run: |
          echo "cmake version: $(cmake --version)"
          echo "Building with coverage instrumentation (preset: coverage)"

          # Show ccache status if available
          if command -v ccache &> /dev/null; then
            echo "🔧 ccache configuration:"
            ccache --show-config | head -20 || true
            echo "📊 ccache statistics (pre-build):"
            ccache --show-stats || true
          else
            echo "ℹ️  ccache not available"
          fi

          # Prepare ccache launcher arguments if ccache is available
          cmake_launcher_defines=()
          if [[ -n "${ccache_symlinks_path:-}" ]]; then
            echo "🔧 Using ccache with launcher: ${ccache_symlinks_path}"
            echo "🔧 CCACHE_DIR is set to: ${CCACHE_DIR:-'not set'}"
            cmake_launcher_defines+=("-DCMAKE_C_COMPILER_LAUNCHER=${ccache_symlinks_path}")
            cmake_launcher_defines+=("-DCMAKE_CXX_COMPILER_LAUNCHER=${ccache_symlinks_path}")
          else
            echo "ℹ️  ccache_symlinks_path not set - building without ccache"
          fi

          if [[ "${{ inputs.os }}" =~ "windows" && "${{ inputs.config }}" == "debug" ]]; then
            # Doing a debug build will try to link against a release built llvm, this
            # is a problem on Windows, so make slang-llvm in release build and use
            # that as though it's a fetched binary via these presets.
            cmake --workflow --preset slang-llvm

            # Configure, pointing to our just-generated slang-llvm archive
            cmake --preset coverage --fresh \
              -DSLANG_SLANG_LLVM_FLAVOR=FETCH_BINARY \
              "-DSLANG_SLANG_LLVM_BINARY_URL=$(pwd)/build/dist-release/slang-llvm.zip" \
              "${cmake_launcher_defines[@]}"
            cmake --build --preset coverage
          elif [[ "${{ inputs.build-llvm }}" = "false" ]]; then
            # linux aarch64 cannot build llvm.
            cmake --preset coverage --fresh \
              -DSLANG_SLANG_LLVM_FLAVOR=DISABLE \
              "${cmake_launcher_defines[@]}"
            cmake --build --preset coverage
          else
            # Otherwise, use the "system" llvm we have just build or got from the
            # cache in the setup phase
            cmake --preset coverage --fresh \
              -DSLANG_SLANG_LLVM_FLAVOR=USE_SYSTEM_LLVM \
              "${cmake_launcher_defines[@]}"
            cmake --build --preset coverage
          fi

          # Show ccache statistics after build
          if command -v ccache &> /dev/null; then
            echo "📊 ccache statistics (post-build):"
            ccache --show-stats || true
          fi

      - name: Run Tests with Coverage
        run: |
          # Generate both HTML and LCOV formats
          export COVERAGE_HTML=1
          export COVERAGE_LCOV=1
          export COVERAGE_HTML_DIR="$PWD/coverage-html"
          export COVERAGE_LCOV_FILE="$PWD/coverage.lcov"

          # Set SPIRV validation environment variables (same as regular CI)
          export SLANG_RUN_SPIRV_VALIDATION=1
          export SLANG_USE_SPV_SOURCE_LANGUAGE_UNKNOWN=1

          # Build slang-test arguments (same as regular CI)
          test_args=(
            "-expected-failure-list" "tests/expected-failure-github.txt"
            "-expected-failure-list" "tests/expected-failure-no-gpu.txt"
            "-skip-reference-image-generation"
            "-show-adapter-info"
            "-ignore-abort-msg"
            "-enable-debug-layers" "true"
          )

          # Add test server arguments if server count > 1
          if [ "${{ inputs.server-count }}" -gt 1 ]; then
            test_args+=("-use-test-server")
            test_args+=("-server-count" "${{ inputs.server-count }}")
          fi

          # Run coverage with standard CI options
          ./tools/coverage/run-coverage.sh "${test_args[@]}"

      - name: Generate Coverage Summary
        id: coverage-summary
        run: |
          # Extract all coverage metrics from llvm-cov report output
          # The report was already generated by run-coverage.sh
          BUILD_DIR="${BUILD_DIR:-build}"
          CONFIG="${CONFIG:-RelWithDebInfo}"
          COVERAGE_DIR="${COVERAGE_DIR:-$BUILD_DIR/coverage-data}"

          if [[ "$OSTYPE" == "darwin"* ]]; then
            LLVM_COV="${LLVM_COV:-xcrun llvm-cov}"
            LIB_EXT="dylib"
          else
            LLVM_COV="${LLVM_COV:-llvm-cov}"
            LIB_EXT="so"
          fi

          LIBSLANG="$BUILD_DIR/$CONFIG/lib/libslang.$LIB_EXT"

          # Generate machine-readable coverage report
          REPORT_OUTPUT=$($LLVM_COV report "$LIBSLANG" -instr-profile="$COVERAGE_DIR/slang-test.profdata" 2>/dev/null || echo "")

          if [[ -n "$REPORT_OUTPUT" ]]; then
            # Extract TOTALS line which contains all metrics
            TOTALS_LINE=$(echo "$REPORT_OUTPUT" | grep "^TOTAL" | head -1)

            if [[ -n "$TOTALS_LINE" ]]; then
              # Parse the TOTALS line - format is typically:
              # TOTAL  regions_hit regions_total region_pct  functions_hit functions_total function_pct  lines_hit lines_total line_pct  branches_hit branches_total branch_pct
              read -r _ regions_hit regions_total region_pct functions_hit functions_total function_pct lines_hit lines_total line_pct branches_hit branches_total branch_pct <<< "$TOTALS_LINE"

              # Output for GitHub Actions
              echo "coverage=$line_pct" >> $GITHUB_OUTPUT

              # Generate step summary
              cat >> $GITHUB_STEP_SUMMARY <<EOF
          # Coverage Report
          - **Line Coverage:** ${line_pct}% (${lines_hit} / ${lines_total})
          - **Region Coverage:** ${region_pct}% (${regions_hit} / ${regions_total})
          - **Function Coverage:** ${function_pct}% (${functions_hit} / ${functions_total})
          - **Branch Coverage:** ${branch_pct}% (${branches_hit} / ${branches_total})
          EOF

              # Save coverage summary as JSON for historical tracking
              REPORT_DATE=$(date -u +"%Y-%m-%d")
              COMMIT_SHORT=$(git rev-parse --short HEAD)
              cat > coverage-summary.json <<EOF
          {
            "date": "${REPORT_DATE}",
            "commit": "${COMMIT_SHORT}",
            "platform": "${{ inputs.os }}",
            "platform_detail": "${{ inputs.os }}-${{ inputs.platform }}",
            "line_coverage": "${line_pct}",
            "lines_hit": ${lines_hit},
            "lines_found": ${lines_total},
            "region_coverage": "${region_pct}",
            "regions_hit": ${regions_hit},
            "regions_found": ${regions_total},
            "function_coverage": "${function_pct}",
            "functions_hit": ${functions_hit},
            "functions_found": ${functions_total},
            "branch_coverage": "${branch_pct}",
            "branches_hit": ${branches_hit},
            "branches_found": ${branches_total}
          }
          EOF
              echo "Saved coverage summary to coverage-summary.json"
              cat coverage-summary.json
            fi
          fi

<<<<<<< HEAD
=======
      - name: Upload Coverage Artifacts for Merging
        if: ${{ !inputs.deploy-pages }}
        uses: actions/upload-artifact@v4
        with:
          name: coverage-${{ inputs.os }}-${{ inputs.platform }}
          path: |
            coverage-summary.json
            coverage-html/
            build/${{ inputs.config }}/coverage-data/slang-test.profdata
            build/${{ inputs.config }}/lib/libslang.*
          retention-days: 7

>>>>>>> 55f31316
      - name: Checkout Coverage Reports Repository
        if: ${{ inputs.deploy-pages }}
        uses: actions/checkout@v4
        with:
          repository: "shader-slang/slang-coverage-reports"
          path: "coverage-repo"
          token: ${{ secrets.SLANG_COVERAGE_REPORTS_PAT }}

      - name: Deploy Coverage to Separate Repository
        if: ${{ inputs.deploy-pages }}
        run: |
          # Get current date and short commit hash
          REPORT_DATE=$(date -u +"%Y-%m-%d")
          COMMIT_SHORT=$(git rev-parse --short HEAD)
          FULL_COMMIT=$(git rev-parse HEAD)
          REPORT_DIR="reports/history/${REPORT_DATE}-${COMMIT_SHORT}"

          cd coverage-repo

          # Configure git
          git config user.name "github-actions[bot]"
          git config user.email "github-actions[bot]@users.noreply.github.com"

          # Create directory structure
          mkdir -p "${REPORT_DIR}"
          mkdir -p reports/latest

          # Copy coverage HTML to historical location
          cp -r ../coverage-html/* "${REPORT_DIR}/"

<<<<<<< HEAD
=======
          # Copy coverage summary JSON if it exists
          if [[ -f ../coverage-summary.json ]]; then
            cp ../coverage-summary.json "${REPORT_DIR}/"
          fi

>>>>>>> 55f31316
          # Update latest (replace entire directory)
          rm -rf reports/latest/*
          cp -r ../coverage-html/* reports/latest/

<<<<<<< HEAD
          # Create helper script to generate historical index
          bash ../tools/coverage/generate-history-index.sh reports/history

=======
          # Copy coverage summary to latest
          if [[ -f ../coverage-summary.json ]]; then
            cp ../coverage-summary.json reports/latest/
          fi

          # Generate historical index
          bash ../tools/coverage/generate-history-index.sh reports/history

          # Generate main landing page
          bash ../tools/coverage/generate-landing-page.sh reports

>>>>>>> 55f31316
          # Commit and push if there are changes
          git add reports/
          if ! git diff --cached --quiet; then
            TIMESTAMP=$(date -u +"%Y-%m-%d %H:%M:%S UTC")
            git commit -m "Add coverage report for ${REPORT_DATE} (${COMMIT_SHORT})" \
                       -m "Generated from shader-slang/slang@${FULL_COMMIT}" \
                       -m "Date: ${TIMESTAMP}"

            git push origin main
            echo "Coverage report deployed successfully"
          else
            echo "No changes to coverage report"
          fi

      - name: Report Coverage in PR
        if: ${{ inputs.pr-comment }}
        uses: zgosalvez/github-actions-report-lcov@v4
        with:
          coverage-files: coverage.lcov
          minimum-coverage: 0
          artifact-name: coverage-report
          github-token: ${{ secrets.GITHUB_TOKEN }}
          update-comment: true

      - name: Compress and Upload LCOV Report
        run: |
          # Compress LCOV file to save space
          gzip -9 coverage.lcov
          echo "Compressed LCOV file:"
          ls -lh coverage.lcov.gz

      - name: Upload LCOV Report
        uses: actions/upload-artifact@v4
        with:
          name: coverage-lcov-${{ inputs.os }}-${{ inputs.platform }}-${{ inputs.compiler }}
          path: coverage.lcov.gz
          retention-days: 7
          compression-level: 0 # Already compressed, no need to compress again<|MERGE_RESOLUTION|>--- conflicted
+++ resolved
@@ -242,8 +242,6 @@
             fi
           fi
 
-<<<<<<< HEAD
-=======
       - name: Upload Coverage Artifacts for Merging
         if: ${{ !inputs.deploy-pages }}
         uses: actions/upload-artifact@v4
@@ -256,7 +254,6 @@
             build/${{ inputs.config }}/lib/libslang.*
           retention-days: 7
 
->>>>>>> 55f31316
       - name: Checkout Coverage Reports Repository
         if: ${{ inputs.deploy-pages }}
         uses: actions/checkout@v4
@@ -287,23 +284,15 @@
           # Copy coverage HTML to historical location
           cp -r ../coverage-html/* "${REPORT_DIR}/"
 
-<<<<<<< HEAD
-=======
           # Copy coverage summary JSON if it exists
           if [[ -f ../coverage-summary.json ]]; then
             cp ../coverage-summary.json "${REPORT_DIR}/"
           fi
 
->>>>>>> 55f31316
           # Update latest (replace entire directory)
           rm -rf reports/latest/*
           cp -r ../coverage-html/* reports/latest/
 
-<<<<<<< HEAD
-          # Create helper script to generate historical index
-          bash ../tools/coverage/generate-history-index.sh reports/history
-
-=======
           # Copy coverage summary to latest
           if [[ -f ../coverage-summary.json ]]; then
             cp ../coverage-summary.json reports/latest/
@@ -315,7 +304,6 @@
           # Generate main landing page
           bash ../tools/coverage/generate-landing-page.sh reports
 
->>>>>>> 55f31316
           # Commit and push if there are changes
           git add reports/
           if ! git diff --cached --quiet; then
